using System;
using System.Collections.Generic;
using System.Diagnostics;
using System.IO;
using System.Linq;
using System.Text;
using System.Threading;
using System.Web;
using Bloom.WebLibraryIntegration;
using BloomHarvester.LogEntries;
using BloomHarvester.Logger;
using BloomHarvester.Parse;
using BloomHarvester.WebLibraryIntegration;
using BloomTemp;
using Newtonsoft.Json.Linq;
using BookModel = BloomHarvester.Parse.Model.BookModel;

namespace BloomHarvester
{
	// This class is responsible for coordinating the running of the application logic
	public class Harvester : IDisposable
	{
		private const int kCreateArtifactsTimeoutSecs = 300;
		private const int kGetFontsTimeoutSecs = 20;
		private const bool kEnableLoggingSkippedBooks = false;

		private int _delayAfterEmptyRunSecs = 300;
		protected IMonitorLogger _logger;
		protected ParseClient _parseClient;
		private EnvironmentSetting _parseDBEnvironment;
		private BookTransfer _transfer;
		protected string _downloadBucketName;
		protected string _uploadBucketName;
		protected HarvesterS3Client _bloomS3Client;
		protected HarvesterS3Client _s3UploadClient;  // Note that we upload books to a different bucket than we download them from, so we have a separate client.
		protected HarvesterOptions _options;
		private HashSet<string> _cumulativeFailedBookIdSet = new HashSet<string>();
		private HashSet<string> _missingFonts = new HashSet<string>();
		internal Version Version;
		private Random _rng = new Random();

		// These vars handle the application being exited while a book is still InProgress
		private string _currentBookId = null;   // The ID of the current book for as long as that book has the "InProgress" state set on it. Should be set back to null/empty when the state is no longer "InProgress"
		static ConsoleEventDelegate consoleExitHandler;
		private delegate bool ConsoleEventDelegate(int eventType);

		internal bool IsDebug { get; set; }
		public string Identifier { get; set; }


		public Harvester(HarvesterOptions options)
		{
			_options = options;

			YouTrackIssueConnector.Disabled = options.SuppressErrors;

			var assemblyVersion = System.Reflection.Assembly.GetEntryAssembly()?.GetName()?.Version ?? new Version(0, 0);
			this.Version = new Version(assemblyVersion.Major, assemblyVersion.Minor);	// Only consider the major and minor version

			// Note: If the same machine runs multiple BloomHarvester processes, then you need to add a suffix to this.
			this.Identifier = Environment.MachineName;

			if (options.SuppressLogs)
			{
				_logger = new ConsoleLogger();
			}
			else
			{
				EnvironmentSetting azureMonitorEnvironment = EnvironmentUtils.GetEnvOrFallback(options.LogEnvironment, options.Environment);
				_logger = new AzureMonitorLogger(azureMonitorEnvironment, this.Identifier);
			}
			AlertManager.Instance.Logger = _logger;

			if (options.LoopWaitSeconds >= 0)
			{
				_delayAfterEmptyRunSecs = options.LoopWaitSeconds;
			}

			// Setup Parse Client and S3 Clients
			_parseDBEnvironment = EnvironmentUtils.GetEnvOrFallback(options.ParseDBEnvironment, options.Environment);
			_parseClient = new ParseClient(_parseDBEnvironment);
			_parseClient.Logger = _logger;

			switch (_parseDBEnvironment)
			{
				case EnvironmentSetting.Prod:
					_downloadBucketName = BloomS3Client.ProductionBucketName;
					_uploadBucketName = HarvesterS3Client.HarvesterProductionBucketName;
					break;
				case EnvironmentSetting.Test:
					_downloadBucketName = BloomS3Client.UnitTestBucketName;
					_uploadBucketName = HarvesterS3Client.HarvesterUnitTestBucketName;
					break;
				case EnvironmentSetting.Dev:
				case EnvironmentSetting.Local:
				default:
					_downloadBucketName = BloomS3Client.SandboxBucketName;
					_uploadBucketName = HarvesterS3Client.HarvesterSandboxBucketName;
					break;
			}
			_bloomS3Client = new HarvesterS3Client(_downloadBucketName, _parseDBEnvironment, true);
			_transfer = new BookTransfer(_parseClient,
				bloomS3Client: _bloomS3Client,
				htmlThumbnailer: null,
				bookDownloadStartingEvent: new Bloom.BookDownloadStartingEvent());

			_s3UploadClient = new HarvesterS3Client(_uploadBucketName, _parseDBEnvironment, false);

			// Setup a handler that is called when the console is closed
			consoleExitHandler = new ConsoleEventDelegate(ConsoleEventCallback);
			SetConsoleCtrlHandler(consoleExitHandler, add: true);
		}

		public void Dispose()
		{
			_parseClient.FlushBatchableOperations();
			_logger.Dispose();
		}

		/// <summary>
		/// Handles control signals received by the process
		/// https://docs.microsoft.com/en-us/windows/console/handlerroutine
		/// </summary>
		/// <param name="eventType"></param>
		/// <returns>True if the event was handled by this function. False otherwise (i.e, let any subsequent handlers take a stab at it)</returns>
		bool ConsoleEventCallback(int eventType)
		{
			// See https://stackoverflow.com/a/4647168 for reference

			if (eventType == 2) // CTRL_CLOSE_EVENT - The console is being closed
			{
				// The console is being closed but it looks like we were in the middle of processing some book (which may or may not succeed if allowed to finish).
				// Before closing, try to update the state in the database so that it's not stuck in "InProgress"
				if (!String.IsNullOrEmpty(_currentBookId))
				{
					var updateOp = BookModel.GetNewBookUpdateOperation();
					updateOp.UpdateFieldWithString(BookModel.kHarvestStateField, Parse.Model.HarvestState.Aborted.ToString());
					_parseClient.UpdateObject(BookModel.GetStaticParseClassName(), _currentBookId, updateOp.ToJson());
					return true;
				}
			}

			return false;
		}

		[System.Runtime.InteropServices.DllImport("kernel32.dll", SetLastError = true)]
		private static extern bool SetConsoleCtrlHandler(ConsoleEventDelegate callback, bool add);

		public static void RunHarvest(HarvesterOptions options)
		{
			Console.Out.WriteLine($"Command Line Options: \n" + options.GetPrettyPrint());
			Console.Out.WriteLine();

			using (Harvester harvester = new Harvester(options))
			{
				harvester.Harvest(maxBooksToProcess: options.Count, queryWhereJson: options.QueryWhere);
			}
		}

		/// <summary>
		/// Process all rows in the books table
		/// Public interface should use RunHarvest() function instead. (So that we can guarantee that the class instance is properly disposed).
		/// </summary>
		/// 
		/// <param name="maxBooksToProcess"></param>
		private void Harvest(int maxBooksToProcess = -1, string queryWhereJson = "")
		{
			_logger.TrackEvent($"Harvest{_options.Mode} Start");

			string additionalWhereFilters = GetQueryWhereOptimizations();
			string combinedWhereJson = Harvester.InsertQueryWhereOptimizations(queryWhereJson, additionalWhereFilters);
			Console.Out.WriteLine("combinedWhereJson: " + combinedWhereJson);

			do
			{
				try
				{
					Console.Out.WriteLine();
					
					var methodStopwatch = new Stopwatch();
					methodStopwatch.Start();

					IEnumerable<BookModel> bookList = _parseClient.GetBooks(out bool didExitPrematurely, combinedWhereJson);

					if (didExitPrematurely && !_options.Loop)
					{
						// If GetBooks exited prematurely (i.e., partial results), AND LOOP IS NOT SET,
						// then we don't want to risk the user getting confused with only some of the intended books getting processed.
						// So we just abort it. All or nothing.
						//
						// On the other hand, if LOOP was set, we'll just do a best-effort on this iteration, and eventually on some future iteration hopefully it should work.
						_logger.LogError("GetBooks() encountered an error and did not return all results. Aborting.");
						break;
					}

					if (bookList == null)
					{
						continue;
					}

					// Prioritize New books first.
					// It would be nice to push this into the Parse query, but the "order" parameter seems to only allow sorting by a field. Can't find any info about sorting by more complicated expressions.
					//
					// Current assumptions are that the program is normally run in Default Mode with count=1 and loop flag set.
					// Also that it does not take long to get the results of the Parse query or sort them.
					// In that scenario I think it makes sense to just do a single Parse query
					// But if assumptions change (like if usual call parameters change or it becomes expensive to retrieve all the columns from Parse), it could become worthwhile to split into multiple Parse queries.
					bookList = bookList.OrderByDescending(x => x.HarvestState == Parse.Model.HarvestState.New.ToString())   // TRUE (1) cases first, FALSE (0) cases second. i.e. State=New first, then everything else
						.ThenByDescending(x => x.HarvestState == Parse.Model.HarvestState.Updated.ToString())	// State=Updated first, then everything else.
						// Enhance: Could also add another level to check whether the book's updatedTime < start time of the program. It would help in situations like where mode=all, count=1, and loop=true to ensure that every book gets processed once first before probably re-doing some books. But this is not normally needed when mode=default
						.ThenBy(x => _rng.Next());   // Randomize within each section.

					int numBooksProcessed = 0;

					var skippedBooks = new List<BookModel>();
					var failedBooks = new List<BookModel>();	// Only the list from the current iteration, not the total cumulative list

					foreach (var bookModel in bookList)
					{
						// Decide if we should process it.
						bool shouldBeProcessed = ShouldProcessBook(bookModel, out string reason);
						if (shouldBeProcessed || kEnableLoggingSkippedBooks)
						{
							_logger.LogInfo($"{bookModel.ObjectId} - {reason}");
						}

						if (!shouldBeProcessed)
						{
							skippedBooks.Add(bookModel);

							if (bookModel.HarvestState == Parse.Model.HarvestState.Done.ToString())
							{
								// Something else has marked this book as no longer failed
								_cumulativeFailedBookIdSet.Remove(bookModel.ObjectId);
							}

							continue;
						}

						var book = new Book(bookModel, _logger);
						bool isSuccessful = ProcessOneBook(book);
						if (isSuccessful)
						{
							// We know this book is no longer failed
							_cumulativeFailedBookIdSet.Remove(bookModel.ObjectId);
						}
						else
						{
							failedBooks.Add(bookModel);
						}
						++numBooksProcessed;

						if (maxBooksToProcess > 0 && numBooksProcessed >= maxBooksToProcess)
						{
							break;
						}
					}

					_parseClient.FlushBatchableOperations();
					methodStopwatch.Stop();
					Console.Out.WriteLine($"Harvest{_options.Mode} took {(methodStopwatch.ElapsedMilliseconds / 1000.0):0.0} seconds.");

					if (kEnableLoggingSkippedBooks && skippedBooks.Any())
					{
						// There is a flag enabled for logging these because it can be useful to see in the development phase, but not likely to be useful when it's running normally.
						string warningMessage = "Skipped Book ObjectIds:\n\t" + String.Join("\t", skippedBooks.Select(x => x.ObjectId));
						_logger.LogVerbose(warningMessage);
					}

					if (_cumulativeFailedBookIdSet?.Any() == true)
					{
						var sample = _cumulativeFailedBookIdSet.Take(10);
						string errorMessage = $"Books with outstanding errors from previous iterations (sample of {sample.Count()}):\n\t" + String.Join("\n\t", sample.Select(id => $"ObjectId: {id}"));
						_logger.LogInfo(errorMessage);
					}

					if (failedBooks.Any())
					{
						string errorMessage = "Books with errors (this iteration only):\n\t" + String.Join("\n\t", failedBooks.Select(x => $"ObjectId: {x.ObjectId}.  URL: {x.BaseUrl}"));
						_logger.LogError(errorMessage);

						_cumulativeFailedBookIdSet?.UnionWith(failedBooks.Select(x => x.ObjectId));
					}


					int numBooksFailed = failedBooks.Count;
					int numBooksSkipped = skippedBooks.Count;
					int numBooksTotal = numBooksSkipped + numBooksProcessed;
					int numBooksSuccess = numBooksProcessed - numBooksFailed;
					_logger.LogInfo($"Success={numBooksSuccess}, Failed={numBooksFailed}, Skipped={numBooksSkipped}, Total={numBooksTotal}.");

					if (numBooksFailed > 0)
					{
						double percentFailed = ((double)numBooksFailed) / numBooksTotal * 100;
						if (percentFailed > 0 && percentFailed < 0.1)
						{
							percentFailed = 0.1;    // Don't round non-zero numbers down to 0. It might make the log misleading.
						}
						_logger.LogError($"Failures ({percentFailed:0.0}% failed)");
					}

					if (_options.Loop)
					{
						_logger.TrackEvent($"Harvest{_options.Mode} Loop Iteration completed.");

						if (numBooksProcessed == 0)
						{
							var estimatedResumeTime = DateTime.Now.AddSeconds(_delayAfterEmptyRunSecs);
							Console.Out.WriteLine($"Waiting till: {estimatedResumeTime.ToString("h:mm:ss tt")}...");
							Thread.Sleep(_delayAfterEmptyRunSecs * 1000);
						}
						else
						{
#if DEBUG
							Thread.Sleep(5);   // Just for debugging purposes to see what's going on
#endif
						}
					}
				}
				catch (Exception e)
				{
					try
					{
						YouTrackIssueConnector.ReportExceptionToYouTrack(e, $"Unhandled exception thrown while running Harvest() function.", null, _parseDBEnvironment, exitImmediately: false);
					}
					catch (Exception)
					{
						// There was an error in reporting the error...
						// That's unfortunate, but we don't want to propagate another exception higher up. Because that would suspend our loop
						Console.Error.WriteLine("Exception thrown while attempting to report exception to YouTrack");
					}
				}

			} while (_options.Loop);

			_logger.TrackEvent($"Harvest{_options.Mode} End");
		}

		internal string GetQueryWhereOptimizations()
		{
			// These filters should keep every book we need to process, but it's ok to include some books we don't need to process. We will still call ShouldProcessBook later to do more checking.
			string whereOptimizationConditions = "";

			string majorVersionFilter = "\"$or\": [{\"harvesterMajorVersion\" : { \"$lte\": " + this.Version.Major + "}}, {\"harvesterMajorVersion\": {\"$exists\": false}}]";
			switch (_options.Mode)
			{
				case HarvestMode.All:
					break;
				case HarvestMode.NewOrUpdatedOnly:
					whereOptimizationConditions = "\"harvestState\" : { \"$in\": [\"New\", \"Updated\", \"Unknown\"]}";
					break;
				case HarvestMode.RetryFailuresOnly:
					whereOptimizationConditions = "\"harvestState\": \"Failed\", " + majorVersionFilter;
					break;
				case HarvestMode.Default:
				default:
					whereOptimizationConditions = majorVersionFilter;
					break;
			}

			return whereOptimizationConditions;
		}

		internal static string InsertQueryWhereOptimizations(string userInputQueryWhere, string whereOptimization)
		{
			if (String.IsNullOrWhiteSpace(userInputQueryWhere) || userInputQueryWhere == "{}" || userInputQueryWhere == "{ }")
			{
				return "{" + whereOptimization + "}";
			}

			var userInputJson = JObject.Parse(userInputQueryWhere);
			var additionalJson  = JObject.Parse("{" + whereOptimization + "}");
			userInputJson.Merge(additionalJson, new JsonMergeSettings
			{
				MergeArrayHandling = MergeArrayHandling.Union
			});

			string jsonString = userInputJson.ToString();
			jsonString = jsonString.Replace("\r", "");
			jsonString = jsonString.Replace("\n", "");
			string previousString;
			do
			{
				previousString = jsonString;
				jsonString = jsonString.Replace("  ", " ");
			} while (previousString != jsonString);

			return jsonString;
		}
				
		private bool ProcessOneBook(Book book)
		{
			bool isSuccessful = true;
			try
			{
				string message = $"Processing: {book.Model.BaseUrl}";
				_logger.LogVerbose(message);

				_logger.TrackEvent("ProcessOneBook Start"); // After we check ShouldProcessBook

				// Parse DB initial updates
				book.Model.HarvestState = Parse.Model.HarvestState.InProgress.ToString();
				book.Model.HarvesterId = this.Identifier;
				book.Model.HarvesterMajorVersion = Version.Major;
				book.Model.HarvesterMinorVersion = Version.Minor;
				book.Model.HarvestStartedAt = new Parse.Model.ParseDate(DateTime.UtcNow);

				if (!_options.ReadOnly)
				{
					_currentBookId = book.Model.ObjectId;					
				}
				book.Model.FlushUpdateToDatabase(_parseClient, _options.ReadOnly);

				// Download the book
				_logger.TrackEvent("Download Book");
				string decodedUrl = HttpUtility.UrlDecode(book.Model.BaseUrl);
				string urlWithoutTitle = RemoveBookTitleFromBaseUrl(decodedUrl);
				string downloadRootDir = Path.Combine(Path.GetTempPath(), Path.Combine("BloomHarvester", this.Identifier));
				_logger.LogVerbose("Download Dir: {0}", downloadRootDir);
				Bloom.Program.RunningHarvesterMode = true;  // HandleDownloadWithoutProgress has a nested subcall to BloomS3Client.cs::AvoidThisFile() which looks at HarvesterMode

				string downloadBookDir;
				if (_options.SkipDownload && Directory.Exists(Path.Combine(downloadRootDir, book.Model.Title)))
				{
					downloadBookDir = Path.Combine(downloadRootDir, book.Model.Title);
				}
				else
				{
					downloadBookDir = _transfer.HandleDownloadWithoutProgress(urlWithoutTitle, downloadRootDir);
				}

				// Process the book
				List<LogEntry> harvestLogEntries = CheckForMissingFontErrors(downloadBookDir, book);
				bool anyFontsMissing = harvestLogEntries.Any();
				isSuccessful &= !anyFontsMissing;

				// More processing
				if (isSuccessful)
				{
					var warnings = book.FindBookWarnings();
					harvestLogEntries.AddRange(warnings);

					if (!_options.ReadOnly)
					{
						var analyzer = BookAnalyzer.FromFolder(downloadBookDir);
						var collectionFilePath = analyzer.WriteBloomCollection(downloadBookDir);
						book.Analyzer = analyzer;

						isSuccessful &= CreateArtifacts(decodedUrl, downloadBookDir, collectionFilePath, book, harvestLogEntries);
						// TODO: if not successful, I guess you can update artifact suitability to say all false/empty. It makes things less confusing to Bloom Library admins than saying true.
						if (isSuccessful)
							UpdateSuitabilityofArtifacts(book, analyzer);

						book.SetTags();
					}
				}

				// Finalize the state
				book.Model.HarvestLogEntries = harvestLogEntries.Select(x => x.ToString()).ToList();
				if (isSuccessful)
				{
					book.Model.HarvestState = Parse.Model.HarvestState.Done.ToString();
				}
				else
				{
					book.Model.HarvestState = Parse.Model.HarvestState.Failed.ToString();
				}

				// Write the updates
				_currentBookId = null;
				book.Model.FlushUpdateToDatabase(_parseClient, _options.ReadOnly);

				if (!_options.SkipDownload)
				{
					// Cleanup the download directory if everything was successful.
					// (If it failed, I guess it's fine to skip deleting it because having the download around makes debugging easier)
					// (If SkipDownload is true, we skip deleting this so that the next time we run it, it can reuse the download directory.
					SIL.IO.RobustIO.DeleteDirectoryAndContents(downloadBookDir);
				}

				_logger.TrackEvent("ProcessOneBook End - " + (isSuccessful ? "Success" : "Error"));
			}
			catch (Exception e)
			{
				isSuccessful = false;
				string bookId = book.Model?.ObjectId ?? "null";
				string bookUrl = book.Model?.BaseUrl ?? "null";
				YouTrackIssueConnector.ReportExceptionToYouTrack(e, $"Unhandled exception \"{e.Message}\" thrown.", book, _parseDBEnvironment, exitImmediately: false);

				// Attempt to write to Parse that processing failed
				if (!String.IsNullOrEmpty(book.Model?.ObjectId))
				{
					try
					{
<<<<<<< HEAD
						book.HarvestState = Parse.Model.HarvestState.Failed.ToString();
						book.HarvesterId = this.Identifier;
						if (book.HarvestLogEntries == null)
						{
							book.HarvestLogEntries = new List<string>();
						}
						// TODO: Add some info to Harvester log
						book.FlushUpdateToDatabase(_parseClient);
=======
						book.Model.HarvestState = Parse.Model.HarvestState.Failed.ToString();
						book.Model.HarvesterId = this.Identifier;
						book.Model.FlushUpdateToDatabase(_parseClient);
>>>>>>> c092907c
					}
					catch (Exception)
					{
						// If it fails, just let it be and report the first exception rather than the nested exception.
					}
				}
			}

			return isSuccessful;
		}

		private void UpdateSuitabilityofArtifacts(Book book, BookAnalyzer analyzer)
		{
			if (!_options.SkipUploadEPub)
			{
				book.SetHarvesterEvaluation("epub", analyzer.IsEpubSuitable());
			}

			// harvester never makes pdfs at the moment.

			if (!_options.SkipUploadBloomDigitalArtifacts)
			{
				var isBloomReaderGood = analyzer.IsBloomReaderSuitable();
				book.SetHarvesterEvaluation("bloomReader", isBloomReaderGood);
				book.SetHarvesterEvaluation("readOnline", isBloomReaderGood);
			}
		}

		private bool ShouldProcessBook(BookModel book, out string reason)
		{
			return ShouldProcessBook(book, _options.Mode, this.Version, out reason);
		}

		/// <summary>
		/// Determines whether or not a book should be processed by the current harvester
		/// </summary>
		/// <param name="book"></param>
		/// <param name="reason">If the method returns true, then reason must be assigned with an explanation of why the book was selected for processing</param>
		/// <returns>Returns true if the book should be processed</returns>
		public static bool ShouldProcessBook(BookModel book, HarvestMode harvestMode, Version currentVersion, out string reason)
		{
			Debug.Assert(book != null, "ShouldProcessBook(): Book was null");

			// Note: Beware, IsInCirculation can also be null, and we DO want to process books where it is true
			if (book.IsInCirculation == false)
			{
				if (harvestMode == HarvestMode.ForceAll)
				{
					reason = "PROCESS: Mode = HarvestForceAll";
					return true;
				}
				else
				{
					reason = "SKIP: Not in circulation";
					return false;
				}
			}

			if (!Enum.TryParse(book.HarvestState, out Parse.Model.HarvestState state))
			{
				state = Parse.Model.HarvestState.Unknown;
			}
			bool isNewOrUpdatedState = (state == Parse.Model.HarvestState.New || state == Parse.Model.HarvestState.Updated);

			// This is an important exception-to-the-rule case for almost every scenario,
			// so let's get it out of the way first.
			bool isStaleState = false;
			if (state == Parse.Model.HarvestState.InProgress)
			{
				if (harvestMode == HarvestMode.ForceAll)
				{
					reason = "PROCESS: Mode = HarvestForceAll";
					return true;
				}

				// In general, we just skip and let whoever else is working on it do its thing to avoid any potential for getting into strange states.
				// But if it's been "InProgress" for a suspiciously long time, it seems like it might've crashed. In that case, consider processing it.
				TimeSpan timeDifference = DateTime.UtcNow - book.HarvestStartedAt.UtcTime;
				if (timeDifference.TotalDays < 2)
				{
					reason = "SKIP: Recently in progress";
					return false;
				}
				else
				{
					isStaleState = true;
				}
			}


			if (harvestMode == HarvestMode.All || harvestMode == HarvestMode.ForceAll)
			{
				// If settings say to process all books, this is easy. We always return true.
				reason = $"PROCESS: Mode = Harvest{harvestMode}";
				return true;
			}
			else if (harvestMode == HarvestMode.NewOrUpdatedOnly)
			{
				if (isNewOrUpdatedState)
				{
					reason = "PROCESS: New or Updated state";
					return true;
				}
				else
				{
					reason = "SKIP: Not new or updated.";
					return false;
				}
			}
			else if (harvestMode == HarvestMode.RetryFailuresOnly)
			{
				Version previouslyUsedVersion = new Version(book.HarvesterMajorVersion, book.HarvesterMinorVersion);
				if (previouslyUsedVersion > currentVersion)
				{
					// A newer version previously marked it as failed. Don't touch this book.
					reason = "SKIP: Previously processed by newer version.";
					return false;
				}
				else
				{
					reason = "PROCESS: Retrying failure.";
					return true;
				}
			}
			else if (harvestMode == HarvestMode.Default)
			{
				Version previouslyUsedVersion = new Version(book.HarvesterMajorVersion, book.HarvesterMinorVersion);
				switch (state)
				{
					case Parse.Model.HarvestState.New:
					case Parse.Model.HarvestState.Updated:
					case Parse.Model.HarvestState.Unknown:
					default:
						reason = "PROCESS: New or Updated state";
						return true;
					case Parse.Model.HarvestState.Done:
						if (currentVersion.Major > book.HarvesterMajorVersion)
						{
							reason = "PROCESS: Updated major version, so updating output";
							return true;
						}
						else
						{
							reason = "SKIP: Already processed successfully.";
							return false;
						}
					case Parse.Model.HarvestState.Aborted:
						if (currentVersion >= previouslyUsedVersion)
						{
							reason = "PROCESS: Re-starting book that was previously aborted";
							return true;
						}
						else
						{
							reason = "SKIP: Skipping aborted book that was previously touched by a newer version.";
							return false;
						}
					case Parse.Model.HarvestState.InProgress:
						if (!isStaleState)
						{
							reason = "SKIP: Recently in progress";
							return false;
						}
						else if (currentVersion > previouslyUsedVersion)
						{
							reason = "PROCESS: Retrying stuck book of older version.";
							return true;
						}
						else if (currentVersion == previouslyUsedVersion)
						{
							reason = "PROCESS: Retrying stuck book of current version.";
							return true;
						}
						else
						{
							reason = "SKIP: Skipping stuck book that was previously processed by a newer version.";
							return false;
						}
					case Parse.Model.HarvestState.Failed:
						if (currentVersion > previouslyUsedVersion)
						{
							// Current is at least a minor version newer than what we had before
							// Default to true (re-try failures), unless we have reason to think that it's still pretty hopeless for the book to succeed.

							var previouslyMissingFontNames = book.GetMissingFonts();

							if (previouslyMissingFontNames.Any())
							{
								var stillMissingFontNames = GetMissingFonts(previouslyMissingFontNames);

								if (stillMissingFontNames.Any())
								{
									reason = $"SKIP: Still missing font {stillMissingFontNames.First()}";
									return false;
								}
							}

							reason = "PROCESS: Retry-ing failed book of older version.";
							return true;
						}
						else if (currentVersion == previouslyUsedVersion)
						{
							reason = "SKIP: Marked as failed by current version.";
							return false;
						}
						{
							reason = "SKIP: Marked as failed by newer version.";
							return false;
						}
				}
			}
			else
			{
				throw new ArgumentException("Unexpected mode: " + harvestMode);
			}
		}

		// Precondition: Assumes that baseUrl is not URL-encoded, and that it ends with the book title as a subfolder.
		public static string RemoveBookTitleFromBaseUrl(string baseUrl)
		{
			if (String.IsNullOrEmpty(baseUrl))
			{
				return baseUrl;
			}

			int length = baseUrl.Length;
			if (baseUrl.EndsWith("/"))
			{
				// Don't bother processing trailing slash
				--length;
			}

			int lastSlashIndex = baseUrl.LastIndexOf('/', length - 1);

			string urlWithoutTitle = baseUrl;
			if (lastSlashIndex >= 0)
			{
				urlWithoutTitle = baseUrl.Substring(0, lastSlashIndex);
			}

			return urlWithoutTitle;
		}

<<<<<<< HEAD
		/// <summary>
		/// Determines whether any warnings regarding a book should be displayed to the user on Bloom Library
		/// </summary>
		/// <param name="book">The book to check</param>
		/// <returns></returns>
		private List<LogEntry> FindBookWarnings(Book book)
		{
			var warnings = new List<LogEntry>();

			if (book == null)
			{
				return warnings;
			}

			if (String.IsNullOrWhiteSpace(book.BaseUrl))
			{
				warnings.Add(new LogEntry(LogLevel.Warn, LogType.MissingBaseUrl, ""));
			}

			if (warnings.Any())
			{
				_logger.LogWarn("Warnings: " + String.Join(";", warnings.Select(x => x.ToString())));
			}

			return warnings;
		}
=======
		
>>>>>>> c092907c

		// Returns true if at least one font is missing
		private List<LogEntry> CheckForMissingFontErrors(string bookPath, Book book)
		{
			var harvestLogEntries = new List<LogEntry>();

			var missingFontsForCurrBook = GetMissingFonts(bookPath, out bool success);

			if (!success)
			{
				// We now require successful determination of which fonts are missing.
				// Since we abort processing a book if any fonts are missing,
				// we don't want to proceed blindly if we're not sure if the book is missing any fonts.
				harvestLogEntries.Add(new LogEntry(LogLevel.Error, LogType.GetFontsError, "Error calling getFonts"));
				return harvestLogEntries;
			}

			bool areAnyFontsMissing = missingFontsForCurrBook.Any();
			if (areAnyFontsMissing)
			{
				_logger.LogWarn("Missing fonts: " + String.Join(",", missingFontsForCurrBook));

				foreach (var missingFont in missingFontsForCurrBook)
				{
					var logEntry = new LogEntry(LogLevel.Error, LogType.MissingFont, message: missingFont);
					harvestLogEntries.Add(logEntry);

					if (!_missingFonts.Contains(missingFont))
					{
						YouTrackIssueConnector.ReportMissingFontToYouTrack(missingFont, this.Identifier, _parseDBEnvironment, book);
						_missingFonts.Add(missingFont);
					}
					else
					{
						// We already know that this font is missing, which means we already reported an issue to YouTrack. No need to re-report it.
						Console.Out.WriteLine("Missing font, but no issue created because already known: " + missingFont);
					}
				}
			}

			return harvestLogEntries;
		}

		/// <summary>
		/// Gets the names of the fonts referenced in the book but not found on this machine.
		/// </summary>
		/// <param name="bookPath">The path to the book folder</param>
		/// Returns a list of the fonts that the book reference but which are not installed, or null if there was an error
		private List<string> GetMissingFonts(string bookPath, out bool success)
		{
			var missingFonts = new List<string>();

			using (var reportFile = SIL.IO.TempFile.CreateAndGetPathButDontMakeTheFile())
			{
				string bloomArguments = $"getfonts --bookpath \"{bookPath}\" --reportpath \"{reportFile.Path}\"";
				bool subprocessSuccess = StartAndWaitForBloomCli(bloomArguments, kGetFontsTimeoutSecs * 1000, out int exitCode, out string stdOut, out string stdError);

				if (!subprocessSuccess)
				{
					_logger.LogError("Error: Could not determine fonts from book located at " + bookPath);
					success = false;
					return missingFonts;
				}

				var bookFontNames = GetFontsFromReportFile(reportFile.Path);
				missingFonts = GetMissingFonts(bookFontNames);
			}

			success = true;
			return missingFonts;
		}

		private static List<string> GetMissingFonts(IEnumerable<string> bookFontNames)
		{			
			var computerFontNames = GetInstalledFontNames();

			var missingFonts = new List<string>();
			foreach (var bookFontName in bookFontNames)
			{
				if (!String.IsNullOrEmpty(bookFontName) && !computerFontNames.Contains(bookFontName))
				{
					missingFonts.Add(bookFontName);
				}
			}

			return missingFonts;
		}

		/// <summary>
		/// Gets the fonts referenced by a book baesd on a "getfonts" report file. 
		/// </summary>
		/// <param name="filePath">The path to the report file generated from Bloom's "getfonts" CLI command. Each line of the file should correspond to 1 font name.</param>
		/// <returns>A list of strings, one for each font referenced by the book.</returns>
		private static List<string> GetFontsFromReportFile(string filePath)
		{
			var referencedFonts = new List<string>();

			string[] lines = File.ReadAllLines(filePath);   // Not expecting many lines in this file

			if (lines != null)
			{
				foreach (var fontName in lines)
				{
					referencedFonts.Add(fontName);
				}
			}

			return referencedFonts;
		}

		// Returns the names of each of the installed font families as a set of strings
		private static HashSet<string> GetInstalledFontNames()
		{
			var installedFontCollection = new System.Drawing.Text.InstalledFontCollection();

			var fontFamilyDict = new HashSet<string>(installedFontCollection.Families.Select(x => x.Name), StringComparer.OrdinalIgnoreCase);
			return fontFamilyDict;
		}

		private bool CreateArtifacts(string downloadUrl, string downloadBookDir, string collectionFilePath, Book book, List<LogEntry> harvestLogEntries)
		{
			Debug.Assert(book != null, "CreateArtifacts(): book expected to be non-null");
			Debug.Assert(harvestLogEntries != null, "CreateArtifacts(): harvestLogEntries expected to be non-null");

			bool success = true;

			using (var folderForUnzipped = new TemporaryFolder("BloomHarvesterStagingUnzipped"))
			{
				using (var folderForZipped = new TemporaryFolder("BloomHarvesterStaging"))
				{
					var components = new S3UrlComponents(downloadUrl);
					string zippedBloomDOutputPath = Path.Combine(folderForZipped.FolderPath, $"{components.BookTitle}.bloomd");
					string epubOutputPath = Path.Combine(folderForZipped.FolderPath, $"{components.BookTitle}.epub");
					string thumbnailInfoPath = Path.Combine(folderForZipped.FolderPath, "thumbInfo.txt");

					string bloomArguments = $"createArtifacts \"--bookPath={downloadBookDir}\" \"--collectionPath={collectionFilePath}\"";
					if (!_options.SkipUploadBloomDigitalArtifacts || !_options.SkipUpdateMetadata)
					{
						// Note: We need bloomDigitalOutputPath if we update metadata too, because making the bloomd is what generates our updated meta.json
						bloomArguments += $" \"--bloomdOutputPath={zippedBloomDOutputPath}\" \"--bloomDigitalOutputPath={folderForUnzipped.FolderPath}\"";
					}

					if (!_options.SkipUploadEPub)
					{
						bloomArguments += $" \"--epubOutputPath={epubOutputPath}\"";
					}

					if (!_options.SkipUploadThumbnails)
					{
						bloomArguments += $" \"--thumbnailOutputInfoPath={thumbnailInfoPath}\"";
					}

					// Start a Bloom command line in a separate process
					var bloomCliStopwatch = new Stopwatch();
					bloomCliStopwatch.Start();
					bool exitedNormally = StartAndWaitForBloomCli(bloomArguments, kCreateArtifactsTimeoutSecs * 1000, out int bloomExitCode, out string bloomStdOut, out string bloomStdErr);
					bloomCliStopwatch.Stop();

					string errorDescription = "";
					if (exitedNormally)
					{
						if (bloomExitCode == 0)
						{
							_logger.LogVerbose($"CreateArtifacts finished successfully in {bloomCliStopwatch.Elapsed.TotalSeconds:0.0} seconds.");
						}
						else
						{
							success = false;
							IEnumerable<string> errors = Bloom.CLI.CreateArtifactsCommand.GetErrorsFromExitCode(bloomExitCode) ?? Enumerable.Empty<string>();
							string errorInfo = String.Join(", ", errors);
							errorDescription += $"Bloom Command Line error: CreateArtifacts failed with exit code: {bloomExitCode} ({errorInfo}).";

							// TODO: Update HarvestLog with a BloomCLIError
						}
					}
					else
					{
						success = false;
						string error = $"Bloom Command Line error: CreateArtifacts terminated because it exceeded {kCreateArtifactsTimeoutSecs} seconds."
						errorDescription += error;
						// TODO: Update HarvestLog with a TimeoutError
						var logEntry = new LogEntry(LogLevel.Error, LogType.TimeoutError, error);
					}

					if (success && !_options.SkipUploadBloomDigitalArtifacts)
					{
						string expectedIndexPath = Path.Combine(folderForUnzipped.FolderPath, "index.htm");
						if (!SIL.IO.RobustFile.Exists(expectedIndexPath))
						{
							success = false;
							errorDescription += $"BloomDigital folder missing index.htm file";
							// ENHANCE: Maybe you could downgrade this to a warning, let it proceed, and then have the artifact suitability code check for this and mark Read Online suitability = false
							harvestLogEntries.Add(new LogEntry(LogLevel.Error, LogType.MissingBloomDigitalIndex, "Missing BloomDigital index.htm file"));
						}
					}

					string errorDetails = "";
					if (!success)
					{
						// Usually better just to report these right away. If BloomCLI didn't succeed, the subsequent Upload...() methods will probably throw an exception, except it'll be more confusing because it's not directly related to the root cause anymore.
						_logger.LogError(errorDetails);
						errorDetails += $"\n===StandardOut===\n{bloomStdOut ?? ""}\n";
						errorDetails += $"\n===StandardError===\n{bloomStdErr ?? ""}";
						YouTrackIssueConnector.ReportErrorToYouTrack("Harvester BloomCLI Error", errorDescription, errorDetails, _parseDBEnvironment, book);
					}
					else
					{
						string s3FolderLocation = $"{components.Submitter}/{components.BookGuid}";

						// Clear out the directory first to make sure stale artifacts get removed.
						_s3UploadClient.DeleteDirectory(s3FolderLocation);

						if (!_options.SkipUploadBloomDigitalArtifacts)
						{
							UploadBloomDigitalArtifacts(zippedBloomDOutputPath, folderForUnzipped.FolderPath, s3FolderLocation);
						}

						if (!_options.SkipUploadEPub)
						{
							UploadEPubArtifact(epubOutputPath, s3FolderLocation);
						}

						if (!_options.SkipUploadThumbnails)
						{
							UploadThumbnails(thumbnailInfoPath, s3FolderLocation);
						}

						if (!_options.SkipUpdateMetadata)
						{
							book.UpdateMetadataIfNeeded(folderForUnzipped.FolderPath);
						}
					}
				}
			}

			return success;
		}

		/// <summary>
		/// Starts a Bloom instance in a new process and waits up to the specified amount of time for it to finish.
		/// </summary>
		/// <param name="arguments">The arguments to pass to Bloom. (Don't include the name of the executable.)</param>
		/// <param name="timeoutMilliseconds">After this amount of time, the process will be killed if it's still running</param>
		/// <param name="exitCode">Out parameter. The exit code of the process.</param>
		/// <param name="standardOutput">Out parameter. The standard output of the process.</param>
		/// <param name="standardError">Out parameter. The standard error of the process.</param>
		/// <returns>Returns true if the process ended by itself without timeout. Returns false if the process was forcibly terminated.</returns>
		public bool StartAndWaitForBloomCli(string arguments, int timeoutMilliseconds, out int exitCode, out string standardOutput, out string standardError)
		{
			_logger.LogVerbose("Starting Bloom CLI process");
			_logger.LogVerbose("Bloom CLI arguments: " + arguments);
			var process = new Process()
			{
				StartInfo = new ProcessStartInfo()
				{
					FileName = "Bloom.exe",
					Arguments = arguments,
					UseShellExecute = false,
					RedirectStandardOutput = true,
					RedirectStandardError = true
				}
			};

			StringBuilder processOutputBuffer = new StringBuilder();
			process.OutputDataReceived += new DataReceivedEventHandler((sender, e) => { processOutputBuffer.Append(e.Data); });

			StringBuilder processErrorBuffer = new StringBuilder();
			process.ErrorDataReceived += new DataReceivedEventHandler((sender, e) => { processErrorBuffer.Append(e.Data); });

			process.Start();

			// These ReadToEnd() calls are filled with deadlock potential if you write them naively.
			// See this official documentation for details on proper usage:
			// https://docs.microsoft.com/en-us/dotnet/api/system.diagnostics.processstartinfo.redirectstandardoutput?redirectedfrom=MSDN&view=netframework-4.8#System_Diagnostics_ProcessStartInfo_RedirectStandardOutput
			//
			// Highlights: You shouldn't have WaitForExit() followed by ReadToEnd(). It will deadlock if the new process writes enough to fill the buffer.
			//             You shouldn't have ReadToEnd() of both stdout and stderr. It will deadlock if the new process writes enough to fill the buffer.
			//             Calling ReadToEnd() will deadlock if the new process crashes.
			process.BeginOutputReadLine();
			process.BeginErrorReadLine();

			// Block and wait for it to finish
			bool hasExited = process.WaitForExit(timeoutMilliseconds);
			standardOutput = processOutputBuffer.ToString();
			standardError = processErrorBuffer.ToString();

			bool isExitedNormally = true;
			if (!hasExited)
			{
				try
				{
					process.Kill();
					isExitedNormally = false;
				}
				catch
				{
					// Just make a best effort to kill the process, but no need to throw exception if it didn't work
				}
			}

			exitCode = process.ExitCode;

			if (!String.IsNullOrWhiteSpace(standardOutput))
				Console.Out.WriteLine("Standard out: " + standardOutput);
			if (!String.IsNullOrWhiteSpace(standardError))
				Console.Out.WriteLine("Standard error: " + standardError);

			return isExitedNormally;
		}

		/// <summary>
		/// Uploads the .bloomd and the bloomdigital folders to S3
		/// </summary>
		/// <param name="zippedBloomDPath">The .bloomd file (zipped) path on this machine</param>
		/// <param name="unzippedFolderPath">The bloomdigital folder (unzipped) path on this machine</param>
		/// <param name="s3FolderLocation">The S3 path to upload to</param>
		private void UploadBloomDigitalArtifacts(string zippedBloomDPath, string unzippedFolderPath, string s3FolderLocation)
		{
			_logger.TrackEvent("Upload .bloomd");
			_s3UploadClient.UploadFile(zippedBloomDPath, s3FolderLocation);

			_logger.TrackEvent("Upload bloomdigital directory");
			_s3UploadClient.UploadDirectory(unzippedFolderPath,
				$"{s3FolderLocation}/bloomdigital");
		}

		// This function doesn't wrap much, but I made so that when studying the stack trace of exceptions, we could distinguish errors uploading .bloomd vs .epub files.
		/// <summary>
		/// Uploads an EPub to S3
		/// </summary>
		/// <param name="epubPath">The current location of an ePub on this machine</param>
		/// <param name="s3FolderLocation">The S3 path to upload to</param>
		private void UploadEPubArtifact(string epubPath, string s3FolderLocation)
		{
			_logger.TrackEvent("Upload .epub");
			_s3UploadClient.UploadFile(epubPath, $"{s3FolderLocation}/epub");
		}

		/// <summary>
		/// Uploads the thumbnails to S3
		/// </summary>
		/// <param name="thumbnailInfoPath">This is a path to a TEXT file which contains information about where to find the actual thumbnails. The thumbnail paths should be written one per line in this file.</param>
		/// <param name="s3FolderLocation">The S3 path to upload to</param>
		private void UploadThumbnails(string thumbnailInfoPath, string s3FolderLocation)
		{
			if (SIL.IO.RobustFile.Exists(thumbnailInfoPath))
			{
				// First parse the info file, which is NOT the actual thumbnail image bits. It just contains the filepath strings.
				string[] lines = SIL.IO.RobustFile.ReadAllLines(thumbnailInfoPath);
				if (lines == null)
				{
					return;
				}

				foreach (var thumbnailPath in lines)
				{
					// These paths should point to the locations of the actual thumbnails. Upload them to S3.
					if (SIL.IO.RobustFile.Exists(thumbnailPath))
					{
						_logger.TrackEvent("Upload thumbnail");
						_s3UploadClient.UploadFile(thumbnailPath, $"{s3FolderLocation}/thumbnails");
					}
				}
			}
		}
	}
}<|MERGE_RESOLUTION|>--- conflicted
+++ resolved
@@ -492,7 +492,6 @@
 				{
 					try
 					{
-<<<<<<< HEAD
 						book.HarvestState = Parse.Model.HarvestState.Failed.ToString();
 						book.HarvesterId = this.Identifier;
 						if (book.HarvestLogEntries == null)
@@ -501,11 +500,6 @@
 						}
 						// TODO: Add some info to Harvester log
 						book.FlushUpdateToDatabase(_parseClient);
-=======
-						book.Model.HarvestState = Parse.Model.HarvestState.Failed.ToString();
-						book.Model.HarvesterId = this.Identifier;
-						book.Model.FlushUpdateToDatabase(_parseClient);
->>>>>>> c092907c
 					}
 					catch (Exception)
 					{
@@ -749,36 +743,7 @@
 			return urlWithoutTitle;
 		}
 
-<<<<<<< HEAD
-		/// <summary>
-		/// Determines whether any warnings regarding a book should be displayed to the user on Bloom Library
-		/// </summary>
-		/// <param name="book">The book to check</param>
-		/// <returns></returns>
-		private List<LogEntry> FindBookWarnings(Book book)
-		{
-			var warnings = new List<LogEntry>();
-
-			if (book == null)
-			{
-				return warnings;
-			}
-
-			if (String.IsNullOrWhiteSpace(book.BaseUrl))
-			{
-				warnings.Add(new LogEntry(LogLevel.Warn, LogType.MissingBaseUrl, ""));
-			}
-
-			if (warnings.Any())
-			{
-				_logger.LogWarn("Warnings: " + String.Join(";", warnings.Select(x => x.ToString())));
-			}
-
-			return warnings;
-		}
-=======
 		
->>>>>>> c092907c
 
 		// Returns true if at least one font is missing
 		private List<LogEntry> CheckForMissingFontErrors(string bookPath, Book book)
