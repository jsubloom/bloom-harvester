using Newtonsoft.Json;
using System;
using System.Collections.Generic;
using System.Text;

namespace BloomHarvester.Parse.Model
{
    [JsonObject(MemberSerialization = MemberSerialization.OptIn)]
    public class Book : ParseObject
    {
		public const string kHarvestStateField = "harvestState";
		public const string kHarvesterIdField = "harvesterId";
		public const string kHarvesterMajorVersionField = "harvesterMajorVersion";
		public const string kHarvesterMinorVersionField = "harvesterMinorVersion";
		public const string kHarvestLogField = "harvestLog";
	    public const string kShowField = "show";


		// There are many more properties from the book table that we could add when they are needed.
		// When adding a new property, you probably also need to add it to the list of keys selected in ParseClient.cs

		#region Harvester-specific properties
		[JsonProperty("harvestState")]
		public string HarvestState;

		/// <summary>
		/// Represents the major version number of the last Harvester instance that attempted to process this book.
		/// If the major version changes, then we will redo processing even of books that succeeded.
		/// </summary>
		[JsonProperty("harvesterMajorVersion")]
		public int HarvesterMajorVersion;

		/// <summary>
		/// Represents the minor version number of the last Harvester instance that attempted to process this book.
		/// If the minor version is updated, then we will redo processing of books that failed
		/// </summary>
		[JsonProperty("harvesterMinorVersion")]
		public int HarvesterMinorVersion;

		/// <summary>
		/// The timestamp of the last time Harvester started processing this book
		/// </summary>
		[JsonProperty("harvestStartedAt")]
		public Date HarvestStartedAt;

		[JsonProperty("harvestLog")]
		public List<string> HarvestLogEntries;
		#endregion


		#region Non-harvester related properties of the book
		[JsonProperty("baseUrl")]
		public string BaseUrl;

<<<<<<< HEAD
		[JsonProperty("title")]
		public string Title;

		[JsonProperty("inCirculation")]
		public bool? IsInCirculation;

		[JsonProperty("langPointers")]
		public Language[] Languages;

		[JsonProperty("uploader")]
		public User Uploader;
=======
		/// <summary>
	    /// A json object used to limit what the Library shows the user for each book.
	    /// For example:
	    /// "show": {
	    ///   "epub": {
	    ///     "harvester": true,
		///     "user": true,
		///     "librarian": true,
	    ///   },
		///   "pdf": {
		///     "harvester": true,
		///     "user": false,
		///   },
		///   "bloomReader": {
		///     "harvester": true,
		///     "librarian": false,
		///   },
		///   "readOnline": {
		///     "harvester": true,
		///   }
		/// }
	    /// </summary>
	    /// <remarks>
	    /// Only the harvester values should be changed by this code!
	    /// </remarks>
	    [JsonProperty("show")]
	    public dynamic Show { get; set; }
>>>>>>> 8b2bdd0b

		#endregion


		// Returns the class name (like a table name) of the class on the Parse server that this object corresponds to
		internal override string GetParseClassName()
        {
            return GetStaticParseClassName();
        }

		internal static string GetStaticParseClassName()
		{
			return "books";
		}

		/// <summary>
		/// Set the harvester evaluation for the given artifact.
		/// Call this method only if harvester created and uploaded the given artifact.
		/// </summary>
	    internal void SetHarvesterEvaluation(string artifact, bool enabled)
	    {
			if (Show == null)
			{
				var jsonString = $"{{ \"{artifact}\": {{ \"harvester\": {enabled.ToString().ToLowerInvariant()} }} }}";
				Show = JsonConvert.DeserializeObject(jsonString);
				return;
			}
		    var setting = JsonConvert.DeserializeObject($"{{ \"harvester\": {enabled.ToString().ToLowerInvariant()} }}");
			switch (artifact)
			{
				case "epub":
					if (Show.epub == null)
						Show.epub = setting;
					else
						Show.epub.harvester = enabled;
					break;
				case "pdf":
					if (Show.pdf == null)
						Show.pdf = setting;
					else
						Show.pdf.harvester = enabled;
					break;
				case "bloomReader":
					if (Show.bloomReader == null)
						Show.bloomReader = setting;
					else
						Show.bloomReader.harvester = enabled;
					break;
				case "readOnline":
					if (Show.readOnline == null)
						Show.readOnline = setting;
					else
						Show.readOnline.harvester = enabled;
					break;
			}

		}
	}
}<|MERGE_RESOLUTION|>--- conflicted
+++ resolved
@@ -52,7 +52,6 @@
 		[JsonProperty("baseUrl")]
 		public string BaseUrl;
 
-<<<<<<< HEAD
 		[JsonProperty("title")]
 		public string Title;
 
@@ -64,7 +63,7 @@
 
 		[JsonProperty("uploader")]
 		public User Uploader;
-=======
+
 		/// <summary>
 	    /// A json object used to limit what the Library shows the user for each book.
 	    /// For example:
@@ -92,7 +91,6 @@
 	    /// </remarks>
 	    [JsonProperty("show")]
 	    public dynamic Show { get; set; }
->>>>>>> 8b2bdd0b
 
 		#endregion
 
